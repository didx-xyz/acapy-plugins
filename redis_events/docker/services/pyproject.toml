[tool.poetry]
name = "redis-inbound-outbound-services"
version = "0.1.0"
description = "ACA-Py Redis HTTP and WS inbound/outbound services"
authors = ["Shaanjot Gill <gill.shaanjots@gmail.com>"]

[tool.poetry.dependencies]
<<<<<<< HEAD
python = "^3.12"
redis = "^5.0.5"
=======
python = "^3.9"
redis = "^5.0.7"
>>>>>>> dc5b5d09
aiohttp = "^3.9.5"
fastapi-slim = "^0.111.0"
uvicorn = "^0.30.1"
nest-asyncio = "^1.5.5"
pydantic = "^2.7"

[tool.poetry.dev-dependencies]
black = "~24.4.2"
pytest = "^8.2.0"
pytest-cov = "^5.0.0"
pytest-asyncio = "~0.23.7"
rope = "^1.13.0"

[build-system]
requires = ["setuptools", "poetry-core>=1.0.0"]
build-backend = "poetry.core.masonry.api"<|MERGE_RESOLUTION|>--- conflicted
+++ resolved
@@ -5,13 +5,8 @@
 authors = ["Shaanjot Gill <gill.shaanjots@gmail.com>"]
 
 [tool.poetry.dependencies]
-<<<<<<< HEAD
 python = "^3.12"
-redis = "^5.0.5"
-=======
-python = "^3.9"
 redis = "^5.0.7"
->>>>>>> dc5b5d09
 aiohttp = "^3.9.5"
 fastapi-slim = "^0.111.0"
 uvicorn = "^0.30.1"
