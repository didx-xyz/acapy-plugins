[tool.poetry]
name = "redis-inbound-outbound-services"
version = "0.1.0"
description = "ACA-Py Redis HTTP and WS inbound/outbound services"
authors = ["Shaanjot Gill <gill.shaanjots@gmail.com>"]

[tool.poetry.dependencies]
python = "^3.9"
<<<<<<< HEAD
redis = "^5.0.5"
=======
redis = "^5.0.7"
>>>>>>> 0482e847
aiohttp = "^3.9.5"
fastapi-slim = "^0.111.0"
uvicorn = "^0.30.1"
nest-asyncio = "^1.5.5"
pydantic = "^2.7"

[tool.poetry.dev-dependencies]
black = "~24.4.2"
pytest = "^8.2.0"
pytest-cov = "^5.0.0"
pytest-asyncio = "~0.23.7"
rope = "^1.13.0"

[build-system]
requires = ["setuptools", "poetry-core>=1.0.0"]
build-backend = "poetry.core.masonry.api"<|MERGE_RESOLUTION|>--- conflicted
+++ resolved
@@ -6,11 +6,7 @@
 
 [tool.poetry.dependencies]
 python = "^3.9"
-<<<<<<< HEAD
-redis = "^5.0.5"
-=======
 redis = "^5.0.7"
->>>>>>> 0482e847
 aiohttp = "^3.9.5"
 fastapi-slim = "^0.111.0"
 uvicorn = "^0.30.1"
