--- conflicted
+++ resolved
@@ -14,11 +14,7 @@
 fastapi-slim = "^0.111.0"
 nest-asyncio = "^1.5.5"
 pydantic = "^2.7"
-<<<<<<< HEAD
-redis = "^5.0.5"
-=======
 redis = "^5.0.6"
->>>>>>> 0482e847
 uvicorn = "^0.30.1"
 
 [tool.poetry.extras]
