--- conflicted
+++ resolved
@@ -9,17 +9,10 @@
 
 # Define ACA-Py as an optional/extra dependancy so it can be
 # explicitly installed with the plugin if desired.
-<<<<<<< HEAD
 aries-cloudagent = { git = "https://github.com/didx-xyz/aries-cloudagent-python.git", tag = "0.12.2b2" }
-aiokafka = "^0.10.0"
+aiokafka = "^0.11.0"
 ecdsa = "^0.19.0"
 pydantic = "^2.7.0"
-=======
-aries-cloudagent = { version = ">=0.10.3, < 1.0.0", optional = true }
-aiokafka = "^0.11.0"
-ecdsa = "^0.16.1"
-pydantic = "^1.10.15"
->>>>>>> dc5b5d09
 
 [tool.poetry.extras]
 aca-py = ["aries-cloudagent"]
